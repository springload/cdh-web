--- conflicted
+++ resolved
@@ -83,17 +83,6 @@
 # https://docs.djangoproject.com/en/3.1/howto/static-files/#serving-files-uploaded-by-a-user-during-development
 urlpatterns += static(settings.MEDIA_URL, document_root=settings.MEDIA_ROOT)
 
-<<<<<<< HEAD
-# add django debug toolbar urls if DEBUG = True
-# if settings.DEBUG:
-#     try:
-#         import debug_toolbar
-#         urlpatterns += path("__debug__/", include(debug_toolbar.urls)),
-#     except ImportError:
-#         pass
-
-=======
->>>>>>> 6bbb0f4d
 # Adds ``STATIC_URL`` to the context of error pages, so that error
 # pages can use JS, CSS and images.
 handler404 = "mezzanine.core.views.page_not_found"
