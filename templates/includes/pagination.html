{% load cdh_tags %}

<nav class="pagination" aria-label="Search pagination">
  {% if page_obj.has_previous %}
    <a rel="prev" href="?{% url_replace 'page' page_obj.previous_page_number %}" class="pagination__next-prev">
      {% include 'includes/svg.html' with sprite="two-tone" svg="chevron-left" classes="pagination__next-prev-icon pagination__next-prev-icon--prev" %}
      Previous
    </a>
  {% endif %}

  {% for number in page_obj.paginator.page_range %}
<<<<<<< HEAD
    <a href="?{% url_replace 'page' number %}" 
      class="pagination__item {% if number == page_obj.number %}pagination__item--current{% endif %}"
      {% if number == page_obj.number %}aria-current="page"{% endif %}
    >
      {{ number }}
    </a>
=======

      {#  always display current page, marked as active #}
      {% if number == page_obj.number %}
          <a title="page {{number}}" class="pagination__item pagination__item--current" href="?{% url_replace 'page' number %}">{{ number }}</a>

      {# for current page 1 or 2, display first 5 #}
      {% elif page_obj.number <= 2  and number <= 5 %}
          <a title="page {{number}}" class="pagination__item" href="?{% url_replace 'page' number %}">{{ number }}</a>

      {# for current page last or next to last, display last 5 pages #}
      {% elif page_obj.number|add:1 >= page_obj.paginator.num_pages and number >= page_obj.paginator.num_pages|add:-4 %}
          <a title="page {{number}}" class="pagination__item" href="?{% url_replace 'page' number %}">{{ number }}</a>

      {# display the two numbers before and after the current page #}
      {% elif page_obj.number|add:2 >= number and page_obj.number|add:-2 <= number %}
          <a title="page {{number}}" class="pagination__item" href="?{% url_replace 'page' number %}">{{ number }}</a>

      {# always display the first page (not current page) #}
      {% elif forloop.first %}
          <a title="page {{number}}" class="pagination__item" href="?{% url_replace 'page' number %}">{{ number }}</a>
          {# if there is a gap between 1 and group around current page #}
          {% if page_obj.number > 4 and page_obj.paginator.num_pages > 6 %}
          <span>...</span>
          {% endif %}

      {# always display last page (not current, not around current page) #}
      {% elif forloop.last %}
          {# indicate if there is a gap between current and last #}
          {% if page_obj.number|add:3 < number and number > 6 %}
          <span>...</span>
          {% endif %}
          <a title="page {{number}}" class="pagination__item" href="?{% url_replace 'page' number %}">{{ number }}</a>
      {% endif%}
>>>>>>> cfc3afcb
  {% endfor %}

  {% if page_obj.has_next %}
    <a rel="next" href="?{% url_replace 'page' page_obj.next_page_number %}" class="pagination__next-prev">
      Next
      {% include 'includes/svg.html' with sprite="two-tone" svg="chevron-right" classes="pagination__next-prev-icon pagination__next-prev-icon--prev" %}
    </a>
  {% endif %}
</nav>
<|MERGE_RESOLUTION|>--- conflicted
+++ resolved
@@ -9,18 +9,10 @@
   {% endif %}
 
   {% for number in page_obj.paginator.page_range %}
-<<<<<<< HEAD
-    <a href="?{% url_replace 'page' number %}" 
-      class="pagination__item {% if number == page_obj.number %}pagination__item--current{% endif %}"
-      {% if number == page_obj.number %}aria-current="page"{% endif %}
-    >
-      {{ number }}
-    </a>
-=======
 
       {#  always display current page, marked as active #}
       {% if number == page_obj.number %}
-          <a title="page {{number}}" class="pagination__item pagination__item--current" href="?{% url_replace 'page' number %}">{{ number }}</a>
+          <a title="page {{number}}" class="pagination__item pagination__item--current" href="?{% url_replace 'page' number %}" {% if number == page_obj.number %}aria-current="page"{% endif %}>{{ number }}</a>
 
       {# for current page 1 or 2, display first 5 #}
       {% elif page_obj.number <= 2  and number <= 5 %}
@@ -50,7 +42,6 @@
           {% endif %}
           <a title="page {{number}}" class="pagination__item" href="?{% url_replace 'page' number %}">{{ number }}</a>
       {% endif%}
->>>>>>> cfc3afcb
   {% endfor %}
 
   {% if page_obj.has_next %}
