[
    {
        "model": "auth.user",
        "pk": 29,
        "fields": {
            "password": "",
            "last_login": null,
            "is_superuser": false,
<<<<<<< HEAD
            "username": "rmunson",
            "first_name": "Rebecca",
            "last_name": "Munson",
            "email": "rmunson@princeton.edu",
=======
            "username": "munson",
            "first_name": "Rebecca",
            "last_name": "Munson",
            "email": "munson@princeton.edu",
>>>>>>> 651e2f47
            "is_staff": false,
            "is_active": true,
            "date_joined": "2017-09-14T21:10:54.229Z",
            "groups": [],
            "user_permissions": []
        }
    },
    {
        "model": "blog.blogpost",
        "pk": 1,
        "fields": {
            "keywords_string": "",
            "site": 1,
            "title": "Are you our new DH Developer?",
            "slug": "are-you-our-new-dh-developer",
            "_meta_title": "",
            "description": "The CDH is hiring! \u00a0We are looking for a curious, committed, and collegial colleague to join our Development and Design Team as our second Digital Humanities\u00a0Developer. You will work with database designers, UX designers, project managers, fellow programmers\u00a0and the faculty, students and staff of Princeton University to create innovating\u00a0projects and contribute back to the Open Source software community. \u00a0",
            "gen_description": true,
            "created": "2017-08-10T15:02:53Z",
            "updated": "2017-09-20T17:16:43.757Z",
            "status": 2,
            "publish_date": "2017-08-10T15:02:53Z",
            "expiry_date": null,
            "short_url": "unset",
            "in_sitemap": true,
            "content": "<p>The CDH is hiring! \u00a0We are looking for a curious, committed, and collegial colleague to join our Development and Design Team as our second Digital Humanities\u00a0Developer. You will work with database designers, UX designers, project managers, fellow programmers\u00a0and the faculty, students and staff of Princeton University to create innovating\u00a0projects and contribute back to the Open Source software community. \u00a0</p>\n<p>CDH projects are typically developed on a Python/Django/MySQL stack. We are looking for someone who can contribute to full stack development, but with a specific focus on frontend development, bonus points if you have a background in data visualization. \u00a0This may be the job for you if:</p>\n<ul>\n<li>You love thinking through the intricacies of translating humanities data and research questions into software</li>\n<li>You have favorite\u00a0javascript frameworks for creating generous, data-driven interfaces</li>\n<li>You are relieved when a new unit test finds a bug in your code</li>\n<li>You appreciate good documentation</li>\n<li>You are willing to take the lead on a project and own a codebase</li>\n<li>You thrive in a collegial academic research environment</li>\n<li>You have a research project you want to work on</li>\n</ul>\n<p>This position reports to CDH's Lead Developer, <a href=\"/about/staff/rebecca-sutton-koeser\">Rebecca Sutton Koeser</a> and qualifies for 20% R&amp;D. It is a full time, full benefits, onsite position. \u00a0Rellocation expenses will be covered for the successful candidate who lives beyond reasonable community distance.</p>\n<p>See the full job listing here: <a href=\"https://main-princeton.icims.com/jobs/7530/digital-humanities-developer/job?hub=15&amp;mobile=false&amp;width=1200&amp;height=500&amp;bga=true&amp;needsRedirect=false&amp;jan1offset=-300&amp;jun1offset=-240\">Digital Humanities Developer Job Posting</a>.</p>",
            "featured_image": "",
<<<<<<< HEAD
            "is_featured": true,
=======
>>>>>>> 651e2f47
            "users": [],
            "related_posts": [],
            "attachments": []
        }
    },
    {
        "model": "blog.blogpost",
        "pk": 23,
        "fields": {
            "keywords_string": "DH2017 meetup projectmanagement projectdesign community storify",
            "site": 1,
            "title": "So Long, and Thanks for All the Muffins",
            "slug": "so-long-and-thanks-for-all-the-muffins",
            "_meta_title": "",
            "description": "Every conference needs a strategy. As a species they are overwhelming, packed end-to-end with intellectually appealing events and social occasions. Try to do too much and you\u2019ll end up too exhausted for later events. Try to do too little and you\u2019ll be victim of some intense FOMO. Your humble blogger has made both these mistakes at other conferences and, as a first-time attendee of DH, was determined not to make them again. I stayed in the McGill \u201cdorms\u201d (think 3-star hotel complete with free breakfast) for maximum proximity so that, between events, I could rest, hydrate, and change shoes so that I was never in heels for more than 3 hours at a time. (I broke this last rule the night of the closing banquet.)",
            "gen_description": true,
            "created": "2017-09-08T17:32:22Z",
            "updated": "2017-09-20T17:26:57.049Z",
            "status": 2,
            "publish_date": "2017-09-08T17:30:14Z",
            "expiry_date": null,
            "short_url": "unset",
            "in_sitemap": true,
            "content": "<p><span>Every conference needs a strategy. As a species they are overwhelming, packed end-to-end with intellectually appealing events and social occasions. Try to do too much and you\u2019ll end up too exhausted for later events. Try to do too little and you\u2019ll be victim of some intense FOMO. Your humble blogger has made both these mistakes at other conferences and, as a first-time attendee of DH, was determined not to make them again. I stayed in the McGill \u201cdorms\u201d (think 3-star hotel complete with free breakfast) for maximum proximity so that, between events, I could rest, hydrate, and change shoes so that I was never in heels for more than 3 hours at a time. (I broke this last rule the night of the closing banquet.)</span></p>\n<p></p>\n<p><span>Compared to the literary studies conferences I was used, I found DHers to be united less by a common research interest and more by common methodologies. The panels and workshops were consequently many and varied, offering perspective and expertise in particular tools and programs, practical advice about project infrastructure, reflections on the place of DH in the structure of the university, provocations to be part of social justice movements and activism, and advice on pedagogical practices (to name just a few). It was new. It was exciting. It was hard to choose. </span></p>\n<p></p>\n<p><span>Happily, one of the things that surprised this newcomer was the incredible activity on the #dh2017 Twitter tag. I ended up feeling a close sense of community with my fellow tweeters even though we hadn\u2019t met IRL. I also came to the conference on the lookout for Twitter friends, scoping the crowd for anyone who looked like their avatar (a dubious practice). In both cases, I found myself musing on the value of the face-to-face in a digital world. As a scholar, I love the mutual support and interdependence of old and new media. I ended up feeling the same way about social interactions--I needed the digital and the analog. And despite the wealth of tools available I came away with the firm belief that the best social networking still happens in bars.</span></p>\n<p></p>\n<p><span>Because so much of DH2017 took place in the immediate, interactive realm of Twitter I felt that the best way for me to capture my conference experience was with a Storify, which you can read here: </span><a href=\"https://storify.com/Shxperienced/my-first-dh\"><span>https://storify.com/Shxperienced/my-first-dh</span></a></p>\n<p></p>\n<p><span>Finally, I want to reflect that it\u2019s wonderful that Storify gives you the ability to freeze moments in time and collect them into a meaningful arrangement...because that is what I believe annotations do and what we, as scholars who study them, are always hoping to recreate. So I bequeath this mini-archive to the historians of the future, though they will have to provide the footnotes explaining all the GIFs.</span></p>",
            "featured_image": "",
<<<<<<< HEAD
            "is_featured": false,
=======
>>>>>>> 651e2f47
            "users": [
                29
            ],
            "related_posts": [],
            "attachments": []
        }
<<<<<<< HEAD
    },
    {
        "model": "blog.blogpost",
        "pk": 3,
        "fields": {
            "keywords_string": "",
            "site": 1,
            "title": "A draft blog post!",
            "slug": "a-draft-blog-post",
            "_meta_title": "",
            "description": "The CDH is hiring! \u00a0We are looking for a curious, committed, and collegial colleague to join our Development and Design Team as our second Digital Humanities\u00a0Developer. You will work with database designers, UX designers, project managers, fellow programmers\u00a0and the faculty, students and staff of Princeton University to create innovating\u00a0projects and contribute back to the Open Source software community. \u00a0",
            "gen_description": true,
            "created": "2017-08-10T15:02:53Z",
            "updated": "2017-09-20T17:16:43.757Z",
            "status": 1,
            "publish_date": "2017-10-08T18:30:14Z",
            "expiry_date": null,
            "short_url": "unset",
            "in_sitemap": true,
            "content": "<p>The CDH is hiring! \u00a0We are looking for a curious, committed, and collegial colleague to join our Development and Design Team as our second Digital Humanities\u00a0Developer. You will work with database designers, UX designers, project managers, fellow programmers\u00a0and the faculty, students and staff of Princeton University to create innovating\u00a0projects and contribute back to the Open Source software community. \u00a0</p>\n<p>CDH projects are typically developed on a Python/Django/MySQL stack. We are looking for someone who can contribute to full stack development, but with a specific focus on frontend development, bonus points if you have a background in data visualization. \u00a0This may be the job for you if:</p>\n<ul>\n<li>You love thinking through the intricacies of translating humanities data and research questions into software</li>\n<li>You have favorite\u00a0javascript frameworks for creating generous, data-driven interfaces</li>\n<li>You are relieved when a new unit test finds a bug in your code</li>\n<li>You appreciate good documentation</li>\n<li>You are willing to take the lead on a project and own a codebase</li>\n<li>You thrive in a collegial academic research environment</li>\n<li>You have a research project you want to work on</li>\n</ul>\n<p>This position reports to CDH's Lead Developer, <a href=\"/about/staff/rebecca-sutton-koeser\">Rebecca Sutton Koeser</a> and qualifies for 20% R&amp;D. It is a full time, full benefits, onsite position. \u00a0Rellocation expenses will be covered for the successful candidate who lives beyond reasonable community distance.</p>\n<p>See the full job listing here: <a href=\"https://main-princeton.icims.com/jobs/7530/digital-humanities-developer/job?hub=15&amp;mobile=false&amp;width=1200&amp;height=500&amp;bga=true&amp;needsRedirect=false&amp;jan1offset=-300&amp;jun1offset=-240\">Digital Humanities Developer Job Posting</a>.</p>",
            "featured_image": "",
            "is_featured": false,
            "users": [],
            "related_posts": [],
            "attachments": []
        }
=======
>>>>>>> 651e2f47
    }
]<|MERGE_RESOLUTION|>--- conflicted
+++ resolved
@@ -6,17 +6,10 @@
             "password": "",
             "last_login": null,
             "is_superuser": false,
-<<<<<<< HEAD
-            "username": "rmunson",
-            "first_name": "Rebecca",
-            "last_name": "Munson",
-            "email": "rmunson@princeton.edu",
-=======
             "username": "munson",
             "first_name": "Rebecca",
             "last_name": "Munson",
             "email": "munson@princeton.edu",
->>>>>>> 651e2f47
             "is_staff": false,
             "is_active": true,
             "date_joined": "2017-09-14T21:10:54.229Z",
@@ -44,10 +37,6 @@
             "in_sitemap": true,
             "content": "<p>The CDH is hiring! \u00a0We are looking for a curious, committed, and collegial colleague to join our Development and Design Team as our second Digital Humanities\u00a0Developer. You will work with database designers, UX designers, project managers, fellow programmers\u00a0and the faculty, students and staff of Princeton University to create innovating\u00a0projects and contribute back to the Open Source software community. \u00a0</p>\n<p>CDH projects are typically developed on a Python/Django/MySQL stack. We are looking for someone who can contribute to full stack development, but with a specific focus on frontend development, bonus points if you have a background in data visualization. \u00a0This may be the job for you if:</p>\n<ul>\n<li>You love thinking through the intricacies of translating humanities data and research questions into software</li>\n<li>You have favorite\u00a0javascript frameworks for creating generous, data-driven interfaces</li>\n<li>You are relieved when a new unit test finds a bug in your code</li>\n<li>You appreciate good documentation</li>\n<li>You are willing to take the lead on a project and own a codebase</li>\n<li>You thrive in a collegial academic research environment</li>\n<li>You have a research project you want to work on</li>\n</ul>\n<p>This position reports to CDH's Lead Developer, <a href=\"/about/staff/rebecca-sutton-koeser\">Rebecca Sutton Koeser</a> and qualifies for 20% R&amp;D. It is a full time, full benefits, onsite position. \u00a0Rellocation expenses will be covered for the successful candidate who lives beyond reasonable community distance.</p>\n<p>See the full job listing here: <a href=\"https://main-princeton.icims.com/jobs/7530/digital-humanities-developer/job?hub=15&amp;mobile=false&amp;width=1200&amp;height=500&amp;bga=true&amp;needsRedirect=false&amp;jan1offset=-300&amp;jun1offset=-240\">Digital Humanities Developer Job Posting</a>.</p>",
             "featured_image": "",
-<<<<<<< HEAD
-            "is_featured": true,
-=======
->>>>>>> 651e2f47
             "users": [],
             "related_posts": [],
             "attachments": []
@@ -73,44 +62,11 @@
             "in_sitemap": true,
             "content": "<p><span>Every conference needs a strategy. As a species they are overwhelming, packed end-to-end with intellectually appealing events and social occasions. Try to do too much and you\u2019ll end up too exhausted for later events. Try to do too little and you\u2019ll be victim of some intense FOMO. Your humble blogger has made both these mistakes at other conferences and, as a first-time attendee of DH, was determined not to make them again. I stayed in the McGill \u201cdorms\u201d (think 3-star hotel complete with free breakfast) for maximum proximity so that, between events, I could rest, hydrate, and change shoes so that I was never in heels for more than 3 hours at a time. (I broke this last rule the night of the closing banquet.)</span></p>\n<p></p>\n<p><span>Compared to the literary studies conferences I was used, I found DHers to be united less by a common research interest and more by common methodologies. The panels and workshops were consequently many and varied, offering perspective and expertise in particular tools and programs, practical advice about project infrastructure, reflections on the place of DH in the structure of the university, provocations to be part of social justice movements and activism, and advice on pedagogical practices (to name just a few). It was new. It was exciting. It was hard to choose. </span></p>\n<p></p>\n<p><span>Happily, one of the things that surprised this newcomer was the incredible activity on the #dh2017 Twitter tag. I ended up feeling a close sense of community with my fellow tweeters even though we hadn\u2019t met IRL. I also came to the conference on the lookout for Twitter friends, scoping the crowd for anyone who looked like their avatar (a dubious practice). In both cases, I found myself musing on the value of the face-to-face in a digital world. As a scholar, I love the mutual support and interdependence of old and new media. I ended up feeling the same way about social interactions--I needed the digital and the analog. And despite the wealth of tools available I came away with the firm belief that the best social networking still happens in bars.</span></p>\n<p></p>\n<p><span>Because so much of DH2017 took place in the immediate, interactive realm of Twitter I felt that the best way for me to capture my conference experience was with a Storify, which you can read here: </span><a href=\"https://storify.com/Shxperienced/my-first-dh\"><span>https://storify.com/Shxperienced/my-first-dh</span></a></p>\n<p></p>\n<p><span>Finally, I want to reflect that it\u2019s wonderful that Storify gives you the ability to freeze moments in time and collect them into a meaningful arrangement...because that is what I believe annotations do and what we, as scholars who study them, are always hoping to recreate. So I bequeath this mini-archive to the historians of the future, though they will have to provide the footnotes explaining all the GIFs.</span></p>",
             "featured_image": "",
-<<<<<<< HEAD
-            "is_featured": false,
-=======
->>>>>>> 651e2f47
             "users": [
                 29
             ],
             "related_posts": [],
             "attachments": []
         }
-<<<<<<< HEAD
-    },
-    {
-        "model": "blog.blogpost",
-        "pk": 3,
-        "fields": {
-            "keywords_string": "",
-            "site": 1,
-            "title": "A draft blog post!",
-            "slug": "a-draft-blog-post",
-            "_meta_title": "",
-            "description": "The CDH is hiring! \u00a0We are looking for a curious, committed, and collegial colleague to join our Development and Design Team as our second Digital Humanities\u00a0Developer. You will work with database designers, UX designers, project managers, fellow programmers\u00a0and the faculty, students and staff of Princeton University to create innovating\u00a0projects and contribute back to the Open Source software community. \u00a0",
-            "gen_description": true,
-            "created": "2017-08-10T15:02:53Z",
-            "updated": "2017-09-20T17:16:43.757Z",
-            "status": 1,
-            "publish_date": "2017-10-08T18:30:14Z",
-            "expiry_date": null,
-            "short_url": "unset",
-            "in_sitemap": true,
-            "content": "<p>The CDH is hiring! \u00a0We are looking for a curious, committed, and collegial colleague to join our Development and Design Team as our second Digital Humanities\u00a0Developer. You will work with database designers, UX designers, project managers, fellow programmers\u00a0and the faculty, students and staff of Princeton University to create innovating\u00a0projects and contribute back to the Open Source software community. \u00a0</p>\n<p>CDH projects are typically developed on a Python/Django/MySQL stack. We are looking for someone who can contribute to full stack development, but with a specific focus on frontend development, bonus points if you have a background in data visualization. \u00a0This may be the job for you if:</p>\n<ul>\n<li>You love thinking through the intricacies of translating humanities data and research questions into software</li>\n<li>You have favorite\u00a0javascript frameworks for creating generous, data-driven interfaces</li>\n<li>You are relieved when a new unit test finds a bug in your code</li>\n<li>You appreciate good documentation</li>\n<li>You are willing to take the lead on a project and own a codebase</li>\n<li>You thrive in a collegial academic research environment</li>\n<li>You have a research project you want to work on</li>\n</ul>\n<p>This position reports to CDH's Lead Developer, <a href=\"/about/staff/rebecca-sutton-koeser\">Rebecca Sutton Koeser</a> and qualifies for 20% R&amp;D. It is a full time, full benefits, onsite position. \u00a0Rellocation expenses will be covered for the successful candidate who lives beyond reasonable community distance.</p>\n<p>See the full job listing here: <a href=\"https://main-princeton.icims.com/jobs/7530/digital-humanities-developer/job?hub=15&amp;mobile=false&amp;width=1200&amp;height=500&amp;bga=true&amp;needsRedirect=false&amp;jan1offset=-300&amp;jun1offset=-240\">Digital Humanities Developer Job Posting</a>.</p>",
-            "featured_image": "",
-            "is_featured": false,
-            "users": [],
-            "related_posts": [],
-            "attachments": []
-        }
-=======
->>>>>>> 651e2f47
     }
 ]