{% load static pages_tags mezzanine_tags %}
<!DOCTYPE html>
<html lang='en' xmlns:schema="http://schema.org/">

<head>
    <meta charset='UTF-8'>
    <meta name="keywords" content="{% block meta_keywords %}{% endblock %}">
    <meta name="description" content="{% block meta_description %}{% endblock %}">
    <title>{% block page-subtitle %}{% if page.title %}{{ page.title|add:" | " }}{% endif %}{% endblock %}CDH @ Princeton</title>

<<<<<<< HEAD
    <title>CDH @ Princeton  {{ page.title }}</title>
    <link rel="shortcut icon" href="/favicon.ico">
=======
>>>>>>> ae088916
    {% compress css %}
    <link type="text/x-scss" rel="stylesheet" href="/static/css/base.scss" charset="utf-8">
    {# <link rel='stylesheet' type='text/css' href='{% static "css/base-prefixed.css" %}'> #}
    {% endcompress %}

    <script src="https://use.fontawesome.com/46070f4452.js"></script>
    <script src="https://code.jquery.com/jquery-3.1.1.min.js"
    integrity="sha256-hVVnYaiADRTO2PzUGmuLJr8BLUSjGIZsDYGmIJLv2b8="
    crossorigin="anonymous"></script>

    <script>
<<<<<<< HEAD

    $(function () {
        $('[data-toggle="popover"]').popover()

    })

    $(document).ready(function() {
        $('.obfuscate').each(function() {
        this.innerHTML = this.innerHTML.replace('(at)', '@').replace(/\(dot\)/g, '.');
        });
    });

    </script>
	<script>
	  (function(i,s,o,g,r,a,m){i['GoogleAnalyticsObject']=r;i[r]=i[r]||function(){
	  (i[r].q=i[r].q||[]).push(arguments)},i[r].l=1*new Date();a=s.createElement(o),
	  m=s.getElementsByTagName(o)[0];a.async=1;a.src=g;m.parentNode.insertBefore(a,m)
	  })(window,document,'script','https://www.google-analytics.com/analytics.js','ga');

	  ga('create', 'UA-87887700-1', 'auto');
	  ga('send', 'pageview');

	</script>	    


    {% endcompress %}

    <style>
	@media print {
	  a[href]:after {
	    content: none !important;
	  }
	}

        body {overflow-x: hidden; padding-right: 0px;}

        @font-face {
            font-family: 'Brown Std Bold';
            src: url('{% static "fonts/Brown-Bold.otf" %}') format('opentype');

=======
        var scroll = 0;
        /*
        	Check every time the window scrolls. If it's by 25px or more and
          the scroll is below 90px, hide the navi. If the scroll down isn't
          those, leave it as is.
          If the scroll is up by 5 px, bring the menu back.
        */
        $(window).scroll(function()
        {
            scrolled = $(document).scrollTop();
            if (scrolled - scroll > 25 && scrolled > scroll && scrolled >
                90)
            {
                $('header').addClass('hidden');
>>>>>>> ae088916
            }
            else if (scrolled > scroll)
            {
                // Do nothing since the scroll was either
                // too high or not 'enough'
            }
            else if (scrolled < scroll && scroll - scrolled > 5)
            {
                $('header').removeClass('hidden');
            }

            scroll = scrolled;

        });
    </script>

</head>

<body>
    <a href='#mainmenu' aria-label='Main Menu'></a>
    <a href='#maincontent' aria-label='Main Content'></a>
    <a href='#footermenu' aria-label='Footer Menu'></a>

    <header>
        <nav id='mainmenu'>
            <a href='{% url 'home' %}' class='home-page'>
              <img
              alt='CDH Logo'
              src='{% static "img/CDH_logo.svg" %}' />
            </a>
            {% page_menu "snippets/primary_navigation.html" %}
        </nav>
    </header>
    {% block content %}
    {% block content-header %}
    <div class='spacer'></div>
    {% endblock %}
    <div id='maincontent'>
        {% block main %}{% endblock %}
    </div>
    {% endblock content %}

    <footer id='footermenu'>
        <section>
            {% page_menu "snippets/footer_menu.html" %}

            <ul>
                <li class='menu-header'><a href='#'>CONTACT AND DIRECTIONS</a></li>
                <li class='menu-header'><a href='#'>FAQS</a></li>
                <li class='menu-header'><a href='#'>SUBSCRIBE</a></li>
                <li><a href='#'><span class='fa fa-facebook-square'
                    aria-label='CDH Facebook Link'>
              </span></a>
                    <a href='#'><span class='fa fa-twitter'
                    aria-label='CDH Twitter Link'>
              </span></a>
                </li>

            </ul>

            {# testing: RDFa markup for organization and address #}
            <p class='contact-info' typeof="schema:Organization">
               {# TODO: pass in site url <a href="" property="url"> #}
                <span property="schema:name">Center for Digital Humanities</span><br />
                <span property="schema:address" typeof="schema:PostalAddress">
                <span property="schema:streetAddress">Firestone Library Floor B<br />
                Princeton University</span><br />
                <span property="schema:addressLocality">Princeton</span>, <span property="schema:addressRegion">NJ</span> <span property="schema:postalCode">08544</span><br />
                </span>
                <br />
                ©2015 Trustees of Princeton University
            </p>

        </section>
    </footer>


</body>

</html><|MERGE_RESOLUTION|>--- conflicted
+++ resolved
@@ -8,11 +8,6 @@
     <meta name="description" content="{% block meta_description %}{% endblock %}">
     <title>{% block page-subtitle %}{% if page.title %}{{ page.title|add:" | " }}{% endif %}{% endblock %}CDH @ Princeton</title>
 
-<<<<<<< HEAD
-    <title>CDH @ Princeton  {{ page.title }}</title>
-    <link rel="shortcut icon" href="/favicon.ico">
-=======
->>>>>>> ae088916
     {% compress css %}
     <link type="text/x-scss" rel="stylesheet" href="/static/css/base.scss" charset="utf-8">
     {# <link rel='stylesheet' type='text/css' href='{% static "css/base-prefixed.css" %}'> #}
@@ -24,48 +19,6 @@
     crossorigin="anonymous"></script>
 
     <script>
-<<<<<<< HEAD
-
-    $(function () {
-        $('[data-toggle="popover"]').popover()
-
-    })
-
-    $(document).ready(function() {
-        $('.obfuscate').each(function() {
-        this.innerHTML = this.innerHTML.replace('(at)', '@').replace(/\(dot\)/g, '.');
-        });
-    });
-
-    </script>
-	<script>
-	  (function(i,s,o,g,r,a,m){i['GoogleAnalyticsObject']=r;i[r]=i[r]||function(){
-	  (i[r].q=i[r].q||[]).push(arguments)},i[r].l=1*new Date();a=s.createElement(o),
-	  m=s.getElementsByTagName(o)[0];a.async=1;a.src=g;m.parentNode.insertBefore(a,m)
-	  })(window,document,'script','https://www.google-analytics.com/analytics.js','ga');
-
-	  ga('create', 'UA-87887700-1', 'auto');
-	  ga('send', 'pageview');
-
-	</script>	    
-
-
-    {% endcompress %}
-
-    <style>
-	@media print {
-	  a[href]:after {
-	    content: none !important;
-	  }
-	}
-
-        body {overflow-x: hidden; padding-right: 0px;}
-
-        @font-face {
-            font-family: 'Brown Std Bold';
-            src: url('{% static "fonts/Brown-Bold.otf" %}') format('opentype');
-
-=======
         var scroll = 0;
         /*
         	Check every time the window scrolls. If it's by 25px or more and
@@ -80,7 +33,6 @@
                 90)
             {
                 $('header').addClass('hidden');
->>>>>>> ae088916
             }
             else if (scrolled > scroll)
             {
