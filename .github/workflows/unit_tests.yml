--- conflicted
+++ resolved
@@ -42,86 +42,6 @@
         ports:
           - 3306:3306
     steps:
-<<<<<<< HEAD
-    - name: Checkout repository
-      uses: actions/checkout@v2
-    # We need node to install the JS dependencies used to build static assets.
-    # Because some unit tests use Django's test client to visit pages, we need
-    # to have JS and styles ready to be loaded on those pages or there will be
-    # errors.
-    - name: Setup node
-      uses: actions/setup-node@v2-beta
-      with:
-        node-version: ${{ env.NODE_VERSION }}
-    # Basing the cache on the hash of the lockfile means that the cache should
-    # only ever be invalidated when we update package-lock.json, which happens
-    # as part of a release. For more info, see:
-    # https://docs.github.com/en/free-pro-team@latest/actions/guides/caching-dependencies-to-speed-up-workflows
-    - name: Cache node modules
-      uses: actions/cache@v2
-      with:
-        path: ~/.npm
-        key: npm-${{ hashFiles('package-lock.json') }}
-        restore-keys: |
-          npm-${{ hashFiles('package-lock.json') }}
-          npm-
-    - name: Install JS dependencies
-      run: npm ci
-    # Python version to use is stored in the .python-version file, which is the
-    # convention for pyenv: https://github.com/pyenv/pyenv
-    - name: Get Python version
-      run: echo "PYTHON_VERSION=`cat .python-version`" >> $GITHUB_ENV
-    - name: Setup Python
-      uses: actions/setup-python@v2
-      with:
-        python-version: ${{ env.PYTHON_VERSION }}
-    # We base the python cache on the hash of all requirements files, so that
-    # if any change, the cache is invalidated.
-    - name: Cache pip
-      uses: actions/cache@v2
-      with:
-        path: ~/.cache/pip
-        key: pip-${{ hashFiles('requirements/*.txt') }}
-        restore-keys: |
-          pip-${{ hashFiles('requirements/*.txt') }}
-          pip-
-    - name: Install dependencies
-      run: pip install -r requirements/test.txt
-    - name: Setup local_settings.py
-      run: |
-        cp ci/testsettings.py cdhweb/local_settings.py
-        python -c "import uuid; print('SECRET_KEY = \'%s\'' % uuid.uuid4())" >> cdhweb/local_settings.py
-    - name: Build static assets
-      run: python manage.py compress
-    - name: Run pytest
-      run: py.test --cov=./ --cov-report=xml
-    - name: Upload test coverage to Codecov
-      uses: codecov/codecov-action@v1
-
-    # Build and publish dbdocs
-    - name: Download dbdocs
-      run: npm install -g dbdocs
-    - name: Generate DBML
-      run: python manage.py dbml > cdh-web.dbml
-    - name: Login to dbdocs
-      run: echo ${{ secrets.DBDOCS_KEY }} | dbdocs login
-    - name: Push to dbdocs
-      run: dbdocs build cdh-web.dbml --project cdh-web
-
-    # Send a message to slack to report the build status. The webhook is stored
-    # at the organization level and available to all repositories. Only run on
-    # scheduled builds & pushes, since PRs automatically report to Slack.
-    - name: Report status to Slack
-      uses: rtCamp/action-slack-notify@master
-      if: ${{ github.event_name == 'schedule' || github.event_name == 'push' }}
-      env:
-        SLACK_WEBHOOK: ${{ secrets.ACTIONS_SLACK_WEBHOOK }}
-        SLACK_CHANNEL: cdhweb
-        SLACK_TITLE: "Run #${{ github.run_number }}> for workflow `${{ github.workflow }}`: ${{ job.status }}"
-        SLACK_MESSAGE: "<https://github.com/${{ github.repository }}/|${{ github.repository }}@${{ github.ref }}>"
-        SLACK_FOOTER: "<https://github.com/${{ github.repository }}/commit/${{ github.sha }}|View commit>"
-        MSG_MINIMAL: true   # use compact slack message format
-=======
       # Set the value of DJANGO_DB_BACKEND which is used in ci/testsettings.py to
       # configure django's ORM based on whether we're testing postgres or mysql
       - name: Set django database backend adapter
@@ -189,6 +109,15 @@
         run: py.test --cov=./ --cov-report=xml
       - name: Upload test coverage to Codecov
         uses: codecov/codecov-action@v1
+        # Build and publish dbdocs
+      - name: Download dbdocs
+        run: npm install -g dbdocs
+      - name: Generate DBML
+        run: python manage.py dbml > cdh-web.dbml
+      - name: Login to dbdocs
+        run: echo ${{ secrets.DBDOCS_KEY }} | dbdocs login
+      - name: Push to dbdocs
+        run: dbdocs build cdh-web.dbml --project cdh-web
       # Set the color of the slack message used in the next step based on the
       # status of the build: "warning" for failure and "good" for success
       - name: Set Slack message color based on build status
@@ -208,5 +137,4 @@
           SLACK_TITLE: "Run #${{ github.run_number }} for workflow `${{ github.workflow }} (${{ matrix.backend }})`: ${{ job.status }}"
           SLACK_MESSAGE: "<https://github.com/${{ github.repository }}/|${{ github.repository }}@${{ github.ref }}>"
           SLACK_FOOTER: "<https://github.com/${{ github.repository }}/commit/${{ github.sha }}|View commit>"
-          MSG_MINIMAL: true # use compact slack message format
->>>>>>> 04e9e61c
+          MSG_MINIMAL: true # use compact slack message format