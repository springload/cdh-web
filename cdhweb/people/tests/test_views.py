--- conflicted
+++ resolved
@@ -237,17 +237,8 @@
     assertNotContains(response, '404', status_code=410)
     assertNotContains(response, "can't seem to find", status_code=410)
 
-
-<<<<<<< HEAD
-    def test_display_label(self):
-        '''test display label for speaker'''
-        speaker = Person.objects.create(first_name='Jill', institution='IAS')
-        assert SpeakerListView().display_label(speaker) == \
-            speaker.institution
-=======
 @pytest.mark.django_db
 def test_personlistview_displaylabel_notimplemented(grad_pm):
     # base person list view class display label raises not implemented
     with pytest.raises(NotImplementedError):
-        PersonListView().display_label(grad_pm)
->>>>>>> 2e1784f5
+        PersonListView().display_label(grad_pm)